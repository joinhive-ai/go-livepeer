--- conflicted
+++ resolved
@@ -71,13 +71,9 @@
 	ls.HTTPMux.Handle("/image-to-video/result", ls.ImageToVideoResult())
 	ls.HTTPMux.Handle("/audio-to-text", oapiReqValidator(handle(ls, multipartDecoder[worker.GenAudioToTextMultipartRequestBody], processAudioToText)))
 	ls.HTTPMux.Handle("/llm", oapiReqValidator(ls.LLM()))
-<<<<<<< HEAD
-	ls.HTTPMux.Handle("/segment-anything-2", oapiReqValidator(ls.SegmentAnything2()))
-	ls.HTTPMux.Handle("/text-to-speech", oapiReqValidator(ls.TextToSpeech()))
-=======
 	ls.HTTPMux.Handle("/segment-anything-2", oapiReqValidator(handle(ls, multipartDecoder[worker.GenSegmentAnything2MultipartRequestBody], processSegmentAnything2)))
 	ls.HTTPMux.Handle("/image-to-text", oapiReqValidator(handle(ls, multipartDecoder[worker.GenImageToTextMultipartRequestBody], processImageToText)))
->>>>>>> 4d966f8c
+	ls.HTTPMux.Handle("/text-to-speech", oapiReqValidator(handle(ls, multipartDecoder[worker.GenTextToImageJSONRequestBody], processTextToSpeech)))
 
 	return nil
 }
@@ -318,112 +314,6 @@
 	})
 }
 
-<<<<<<< HEAD
-func (ls *LivepeerServer) SegmentAnything2() http.Handler {
-	return http.HandlerFunc(func(w http.ResponseWriter, r *http.Request) {
-		remoteAddr := getRemoteAddr(r)
-		ctx := clog.AddVal(r.Context(), clog.ClientIP, remoteAddr)
-		requestID := string(core.RandomManifestID())
-		ctx = clog.AddVal(ctx, "request_id", requestID)
-
-		multiRdr, err := r.MultipartReader()
-		if err != nil {
-			respondJsonError(ctx, w, err, http.StatusBadRequest)
-			return
-		}
-
-		var req worker.GenSegmentAnything2MultipartRequestBody
-		if err := runtime.BindMultipart(&req, *multiRdr); err != nil {
-			respondJsonError(ctx, w, err, http.StatusBadRequest)
-			return
-		}
-
-		clog.V(common.VERBOSE).Infof(ctx, "Received SegmentAnything2 request; image_size=%v model_id=%v", req.Image.FileSize(), *req.ModelId)
-
-		params := aiRequestParams{
-			node:        ls.LivepeerNode,
-			os:          drivers.NodeStorage.NewSession(requestID),
-			sessManager: ls.AISessionManager,
-		}
-
-		start := time.Now()
-		resp, err := processSegmentAnything2(ctx, params, req)
-		if err != nil {
-			var serviceUnavailableErr *ServiceUnavailableError
-			var badRequestErr *BadRequestError
-			if errors.As(err, &serviceUnavailableErr) {
-				respondJsonError(ctx, w, err, http.StatusServiceUnavailable)
-				return
-			}
-			if errors.As(err, &badRequestErr) {
-				respondJsonError(ctx, w, err, http.StatusBadRequest)
-				return
-			}
-			respondJsonError(ctx, w, err, http.StatusInternalServerError)
-			return
-		}
-
-		took := time.Since(start)
-		clog.V(common.VERBOSE).Infof(ctx, "Processed SegmentAnything2 request model_id=%v took=%v", *req.ModelId, took)
-
-		w.Header().Set("Content-Type", "application/json")
-		w.WriteHeader(http.StatusOK)
-		_ = json.NewEncoder(w).Encode(resp)
-	})
-}
-
-func (ls *LivepeerServer) TextToSpeech() http.Handler {
-	return http.HandlerFunc(func(w http.ResponseWriter, r *http.Request) {
-		remoteAddr := getRemoteAddr(r)
-		ctx := clog.AddVal(r.Context(), clog.ClientIP, remoteAddr)
-		requestID := string(core.RandomManifestID())
-		ctx = clog.AddVal(ctx, "request_id", requestID)
-
-		var req worker.GenTextToSpeechJSONRequestBody
-		if err := json.NewDecoder(r.Body).Decode(&req); err != nil {
-			respondJsonError(ctx, w, err, http.StatusBadRequest)
-			return
-		}
-
-		clog.V(common.VERBOSE).Infof(r.Context(), "Received TextToSpeech request prompt=%v model_id=%v", req.TextInput, *req.ModelId)
-
-		params := aiRequestParams{
-			node:        ls.LivepeerNode,
-			os:          drivers.NodeStorage.NewSession(requestID),
-			sessManager: ls.AISessionManager,
-		}
-
-		start := time.Now()
-		resp, err := processTextToSpeech(ctx, params, req)
-		if err != nil {
-			var serviceUnavailableErr *ServiceUnavailableError
-			var badRequestErr *BadRequestError
-			if errors.As(err, &serviceUnavailableErr) {
-				respondJsonError(ctx, w, err, http.StatusServiceUnavailable)
-				return
-			}
-			if errors.As(err, &badRequestErr) {
-				respondJsonError(ctx, w, err, http.StatusBadRequest)
-				return
-			}
-			respondJsonError(ctx, w, err, http.StatusInternalServerError)
-			return
-		}
-
-		took := time.Since(start)
-		clog.Infof(ctx, "Processed TextToSpeech request prompt=%v model_id=%v took=%v", req.TextInput, *req.ModelId, took)
-
-		w.Header().Set("Content-Type", "application/json")
-		w.WriteHeader(http.StatusOK)
-
-		if _, err := w.Write([]byte(resp.Base64Data)); err != nil {
-			clog.Errorf(ctx, "Failed to write audio response: %v", err)
-		}
-	})
-}
-
-=======
->>>>>>> 4d966f8c
 func (ls *LivepeerServer) ImageToVideoResult() http.Handler {
 	return http.HandlerFunc(func(w http.ResponseWriter, r *http.Request) {
 		remoteAddr := getRemoteAddr(r)
