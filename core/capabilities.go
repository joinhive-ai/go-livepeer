package core

import (
	"errors"
	"fmt"
	"sync"

	"github.com/Masterminds/semver/v3"
	"github.com/golang/glog"
	"github.com/livepeer/go-livepeer/net"
	"github.com/livepeer/go-tools/drivers"
	"github.com/livepeer/lpms/ffmpeg"
)

type ModelConstraints map[string]*ModelConstraint

type ModelConstraint struct {
	Warm bool
}

type Capability int
type CapabilityString []uint64
type Constraints struct {
<<<<<<< HEAD
	// Models contains a *ModelConstraint for each supported model ID
	Models ModelConstraints
}
type CapabilityConstraints map[Capability]*Constraints
type Capabilities struct {
	bitstring   CapabilityString
	mandatories CapabilityString
	constraints CapabilityConstraints
=======
	minVersion string
}
type Capabilities struct {
	bitstring   CapabilityString
	mandatories CapabilityString
	version     string
	constraints Constraints
>>>>>>> 16246943
	capacities  map[Capability]int
	mutex       sync.Mutex
}
type CapabilityTest struct {
	inVideoData []byte
	outProfile  ffmpeg.VideoProfile
}

// Do not rearrange these values! Only append.
const (
	Capability_Invalid Capability = iota - 2
	Capability_Unused
	Capability_H264
	Capability_MPEGTS
	Capability_MP4
	Capability_FractionalFramerates
	Capability_StorageDirect
	Capability_StorageS3
	Capability_StorageGCS
	Capability_ProfileH264Baseline
	Capability_ProfileH264Main
	Capability_ProfileH264High
	Capability_ProfileH264ConstrainedHigh
	Capability_GOP
	Capability_AuthToken
	Capability_SceneClassification // Deprecated, but can't remove because of Capability ordering
	Capability_MPEG7VideoSignature
	Capability_HEVC_Decode
	Capability_HEVC_Encode
	Capability_VP8_Decode
	Capability_VP9_Decode
	Capability_VP8_Encode
	Capability_VP9_Encode
	Capability_H264_Decode_444_8bit
	Capability_H264_Decode_422_8bit
	Capability_H264_Decode_444_10bit
	Capability_H264_Decode_422_10bit
	Capability_H264_Decode_420_10bit
	Capability_SegmentSlicing
	Capability_TextToImage
	Capability_ImageToImage
	Capability_ImageToVideo
	Capability_Upscale
	Capability_AudioToText
)

var CapabilityNameLookup = map[Capability]string{
	Capability_Invalid:                    "Invalid",
	Capability_Unused:                     "Unused",
	Capability_H264:                       "H.264",
	Capability_MPEGTS:                     "MPEGTS",
	Capability_MP4:                        "MP4",
	Capability_FractionalFramerates:       "Fractional framerates",
	Capability_StorageDirect:              "Storage direct",
	Capability_StorageS3:                  "Storage S3",
	Capability_StorageGCS:                 "Storage GCS",
	Capability_ProfileH264Baseline:        "H264 Baseline profile",
	Capability_ProfileH264Main:            "H264 Main profile",
	Capability_ProfileH264High:            "H264 High profile",
	Capability_ProfileH264ConstrainedHigh: "H264 Constained High profile",
	Capability_GOP:                        "GOP",
	Capability_AuthToken:                  "Auth token",
	Capability_MPEG7VideoSignature:        "MPEG7 signature",
	Capability_HEVC_Decode:                "HEVC decode",
	Capability_HEVC_Encode:                "HEVC encode",
	Capability_VP8_Decode:                 "VP8 decode",
	Capability_VP9_Decode:                 "VP9 decode",
	Capability_VP8_Encode:                 "VP8 encode",
	Capability_VP9_Encode:                 "VP9 encode",
	Capability_H264_Decode_444_8bit:       "H264 Decode YUV444 8-bit",
	Capability_H264_Decode_422_8bit:       "H264 Decode YUV422 8-bit",
	Capability_H264_Decode_444_10bit:      "H264 Decode YUV444 10-bit",
	Capability_H264_Decode_422_10bit:      "H264 Decode YUV422 10-bit",
	Capability_H264_Decode_420_10bit:      "H264 Decode YUV420 10-bit",
	Capability_SegmentSlicing:             "Segment slicing",
	Capability_TextToImage:                "Text to image",
	Capability_ImageToImage:               "Image to image",
	Capability_ImageToVideo:               "Image to video",
	Capability_Upscale:                    "Upscale",
	Capability_AudioToText:                "Audio to text",
}

var CapabilityTestLookup = map[Capability]CapabilityTest{
	// 145x145 is the lowest resolution supported by NVENC on Windows
	// Software encoder requires `width must be multiple of 2` so we use 146x146
	Capability_H264: {
		inVideoData: testSegment_H264,
		outProfile:  ffmpeg.VideoProfile{Resolution: "146x146", Bitrate: "1000k", Format: ffmpeg.FormatMPEGTS},
	},
	Capability_HEVC_Decode: {
		inVideoData: testSegment_HEVC,
		outProfile:  ffmpeg.VideoProfile{Resolution: "145x145", Bitrate: "1000k", Format: ffmpeg.FormatMPEGTS},
	},
	Capability_HEVC_Encode: {
		inVideoData: testSegment_H264,
		outProfile:  ffmpeg.VideoProfile{Resolution: "145x145", Bitrate: "1000k", Format: ffmpeg.FormatMPEGTS, Encoder: ffmpeg.H265},
	},
	Capability_VP8_Decode: {
		inVideoData: testSegment_VP8,
		outProfile:  ffmpeg.VideoProfile{Resolution: "145x145", Bitrate: "1000k", Format: ffmpeg.FormatMPEGTS},
	},
	Capability_VP9_Decode: {
		inVideoData: testSegment_VP9,
		outProfile:  ffmpeg.VideoProfile{Resolution: "145x145", Bitrate: "1000k", Format: ffmpeg.FormatMPEGTS},
	},
	Capability_H264_Decode_444_8bit: {
		inVideoData: testSegment_H264_444_8bit,
		outProfile:  ffmpeg.VideoProfile{Resolution: "146x146", Bitrate: "1000k", Format: ffmpeg.FormatMPEGTS},
	},
	Capability_H264_Decode_422_8bit: {
		inVideoData: testSegment_H264_422_8bit,
		outProfile:  ffmpeg.VideoProfile{Resolution: "146x146", Bitrate: "1000k", Format: ffmpeg.FormatMPEGTS},
	},
	Capability_H264_Decode_444_10bit: {
		inVideoData: testSegment_H264_444_10bit,
		outProfile:  ffmpeg.VideoProfile{Resolution: "146x146", Bitrate: "1000k", Format: ffmpeg.FormatMPEGTS},
	},
	Capability_H264_Decode_422_10bit: {
		inVideoData: testSegment_H264_422_10bit,
		outProfile:  ffmpeg.VideoProfile{Resolution: "146x146", Bitrate: "1000k", Format: ffmpeg.FormatMPEGTS},
	},
	Capability_H264_Decode_420_10bit: {
		inVideoData: testSegment_H264_420_10bit,
		outProfile:  ffmpeg.VideoProfile{Resolution: "146x146", Bitrate: "1000k", Format: ffmpeg.FormatMPEGTS},
	},
}

var capFormatConv = errors.New("capability: unknown format")
var capStorageConv = errors.New("capability: unknown storage")
var capProfileConv = errors.New("capability: unknown profile")
var capCodecConv = errors.New("capability: unknown codec")
var capUnknown = errors.New("capability: unknown")

func DefaultCapabilities() []Capability {
	// Add to this list as new features are added.
	return []Capability{
		Capability_H264,
		Capability_MPEGTS,
		Capability_MP4,
		Capability_FractionalFramerates,
		Capability_StorageDirect,
		Capability_StorageS3,
		Capability_StorageGCS,
		Capability_ProfileH264Baseline,
		Capability_ProfileH264Main,
		Capability_ProfileH264High,
		Capability_ProfileH264ConstrainedHigh,
		Capability_GOP,
		Capability_AuthToken,
		Capability_MPEG7VideoSignature,
		Capability_SegmentSlicing,
	}
}

func OptionalCapabilities() []Capability {
	return []Capability{
		Capability_HEVC_Decode,
		Capability_HEVC_Encode,
		Capability_VP8_Decode,
		Capability_VP9_Decode,
		Capability_H264_Decode_444_8bit,
		Capability_H264_Decode_422_8bit,
		Capability_H264_Decode_444_10bit,
		Capability_H264_Decode_422_10bit,
		Capability_H264_Decode_420_10bit,
		Capability_TextToImage,
		Capability_ImageToImage,
		Capability_ImageToVideo,
		Capability_Upscale,
		Capability_AudioToText,
	}
}

func MandatoryOCapabilities() []Capability {
	// Add to this list as certain features become mandatory.
	// Use sparingly, as adding to this is a hard break with older nodes
	return []Capability{
		Capability_AuthToken,
	}
}

func NewCapabilityString(caps []Capability) CapabilityString {
	capStr := CapabilityString{}
	for _, v := range caps {
		if v <= Capability_Unused {
			continue
		}
		capStr.addCapability(v)
	}
	return capStr
}

func (c1 CapabilityString) CompatibleWith(c2 CapabilityString) bool {
	// checks: ( c1 AND c2 ) == c1
	if len(c1) > len(c2) {
		return false
	}
	for i := range c1 {
		if (c1[i] & c2[i]) != c1[i] {
			return false
		}
	}
	return true
}

func (c1 CapabilityConstraints) CompatibleWith(c2 CapabilityConstraints) bool {
	for c1Cap, c1Constraints := range c1 {
		c2Constraints, ok := c2[c1Cap]
		if !ok {
			// No constraints on this capability so assume compatibility
			continue
		}

		if !c1Constraints.CompatibleWith(c2Constraints) {
			return false
		}
	}

	return true
}

func (c1 *Constraints) CompatibleWith(c2 *Constraints) bool {
	return c1.Models.CompatibleWith(c2.Models)
}

func (c1 ModelConstraints) CompatibleWith(c2 ModelConstraints) bool {
	for c1ModelID, c1ModelConstraint := range c1 {
		c2ModelConstraint, ok := c2[c1ModelID]
		if !ok {
			// c2 does not support this model ID so it is incompatible
			return false
		}

		if c1ModelConstraint.Warm && !c2ModelConstraint.Warm {
			// c1 requires the model ID to be warm, but c2's model ID is not warm so it is incompatible
			return false
		}
	}

	return true
}

type chromaDepth struct {
	Chroma ffmpeg.ChromaSubsampling
	Depth  ffmpeg.ColorDepthBits
}

var cap_420_8bit = chromaDepth{ffmpeg.ChromaSubsampling420, ffmpeg.ColorDepth8Bit}
var cap_444_8bit = chromaDepth{ffmpeg.ChromaSubsampling444, ffmpeg.ColorDepth8Bit}
var cap_422_8bit = chromaDepth{ffmpeg.ChromaSubsampling422, ffmpeg.ColorDepth8Bit}
var cap_444_10bit = chromaDepth{ffmpeg.ChromaSubsampling444, ffmpeg.ColorDepth10Bit}
var cap_422_10bit = chromaDepth{ffmpeg.ChromaSubsampling422, ffmpeg.ColorDepth10Bit}
var cap_420_10bit = chromaDepth{ffmpeg.ChromaSubsampling420, ffmpeg.ColorDepth10Bit}

func JobCapabilities(params *StreamParameters, segPar *SegmentParameters) (*Capabilities, error) {
	caps := make(map[Capability]bool)

	// Define any default capabilities (especially ones that may be mandatory)
	caps[Capability_AuthToken] = true
	if params.VerificationFreq > 0 {
		caps[Capability_MPEG7VideoSignature] = true
	}
	if segPar != nil {
		caps[Capability_SegmentSlicing] = true
	}

	// capabilities based on given input
	switch params.Codec {
	case ffmpeg.H264:
		chromaSubsampling, colorDepth, formatError := params.PixelFormat.Properties()
		caps[Capability_H264] = true
		if formatError == nil {
			feature := chromaDepth{chromaSubsampling, colorDepth}
			switch feature {
			case cap_444_8bit:
				caps[Capability_H264_Decode_444_8bit] = true
			case cap_422_8bit:
				caps[Capability_H264_Decode_422_8bit] = true
			case cap_444_10bit:
				caps[Capability_H264_Decode_444_10bit] = true
			case cap_422_10bit:
				caps[Capability_H264_Decode_422_10bit] = true
			case cap_420_10bit:
				caps[Capability_H264_Decode_420_10bit] = true
			case cap_420_8bit:
			default:
				return nil, fmt.Errorf("capability: unsupported pixel format chroma=%d colorBits=%d", chromaSubsampling, colorDepth)
			}
		}
	}

	// capabilities based on requested output
	for _, v := range params.Profiles {
		// set format
		c, err := formatToCapability(v.Format)
		if err != nil {
			return nil, err
		}
		caps[c] = true

		// set encoder
		encodeCap, err := outputCodecToCapability(v.Encoder)
		if err != nil {
			return nil, err
		}
		caps[encodeCap] = true

		// fractional framerates
		if v.FramerateDen > 0 {
			caps[Capability_FractionalFramerates] = true
		}

		// set profiles
		c, err = profileToCapability(v.Profile)
		if err != nil {
			return nil, err
		}
		caps[c] = true

		// gop
		if v.GOP != 0 {
			caps[Capability_GOP] = true
		}
	}

	// capabilities based on broadacster or stream properties

	// set expected storage
	storageCap, err := storageToCapability(params.OS)
	if err != nil {
		return nil, err
	}
	caps[storageCap] = true

	// capabilities based on detected input codec
	decodeCap, err := inputCodecToCapability(params.Codec)
	if err != nil {
		return nil, err
	}
	caps[decodeCap] = true

	// generate bitstring
	capList := []Capability{}
	for k := range caps {
		capList = append(capList, k)
	}

	return &Capabilities{bitstring: NewCapabilityString(capList)}, nil
}

func (bcast *Capabilities) LivepeerVersionCompatibleWith(orch *net.Capabilities) bool {
	if bcast == nil || orch == nil || bcast.constraints.minVersion == "" {
		// should not happen, but just in case, return true by default
		return true
	}
	if orch.Version == "" || orch.Version == "undefined" {
		// Orchestrator/Transcoder version is not set, so it's incompatible
		return false
	}

	minVer, err := semver.NewVersion(bcast.constraints.minVersion)
	if err != nil {
		glog.Warningf("error while parsing minVersion: %v", err)
		return true
	}
	ver, err := semver.NewVersion(orch.Version)
	if err != nil {
		glog.Warningf("error while parsing version: %v", err)
		return false
	}

	// Ignore prerelease versions as in go-livepeer we actually define post-release suffixes
	minVerNoSuffix, _ := minVer.SetPrerelease("")
	verNoSuffix, _ := ver.SetPrerelease("")

	return !verNoSuffix.LessThan(&minVerNoSuffix)
}

func (bcast *Capabilities) CompatibleWith(orch *net.Capabilities) bool {
	// Ensure bcast and orch are compatible with one another.

	if bcast == nil {
		// Weird golang behavior: interface value can evaluate to non-nil
		// even if the underlying concrete type is nil.
		// cf. common.CapabilityComparator
		return false
	}
	if !bcast.LivepeerVersionCompatibleWith(orch) {
		return false
	}

	// For now, check this:
	// ( orch.mandatories  AND bcast.bitstring ) == orch.mandatories &&
	// ( bcast.bitstring   AND orch.bitstring  ) == bcast.bitstring

	// TODO Can simplify later on to:
	// ( bcast.bitstring AND orch.bitstring ) == ( bcast.bistring OR orch.mandatories )

	if !CapabilityString(orch.Mandatories).CompatibleWith(bcast.bitstring) {
		return false
	}

	orchConstraints := CapabilitiesFromNetCapabilities(orch).constraints
	if !bcast.constraints.CompatibleWith(orchConstraints) {
		return false
	}

	return bcast.bitstring.CompatibleWith(orch.Bitstring)
}

func (c *Capabilities) ToNetCapabilities() *net.Capabilities {
	if c == nil {
		return nil
	}
	c.mutex.Lock()
	defer c.mutex.Unlock()
<<<<<<< HEAD
	netCaps := &net.Capabilities{Bitstring: c.bitstring, Mandatories: c.mandatories, Capacities: make(map[uint32]uint32), Constraints: make(map[uint32]*net.Capabilities_Constraints)}
=======
	netCaps := &net.Capabilities{Bitstring: c.bitstring, Mandatories: c.mandatories, Version: c.version, Capacities: make(map[uint32]uint32), Constraints: &net.Capabilities_Constraints{MinVersion: c.constraints.minVersion}}
>>>>>>> 16246943
	for capability, capacity := range c.capacities {
		netCaps.Capacities[uint32(capability)] = uint32(capacity)
	}
	for capability, constraints := range c.constraints {
		models := make(map[string]*net.Capabilities_Constraints_ModelConstraint)
		for modelID, modelConstraint := range constraints.Models {
			models[modelID] = &net.Capabilities_Constraints_ModelConstraint{
				Warm: modelConstraint.Warm,
			}
		}

		netCaps.Constraints[uint32(capability)] = &net.Capabilities_Constraints{
			Models: models,
		}
	}
	return netCaps
}

func CapabilitiesFromNetCapabilities(caps *net.Capabilities) *Capabilities {
	if caps == nil {
		return nil
	}
	coreCaps := &Capabilities{
		bitstring:   caps.Bitstring,
		mandatories: caps.Mandatories,
		capacities:  make(map[Capability]int),
<<<<<<< HEAD
		constraints: make(map[Capability]*Constraints),
=======
		version:     caps.Version,
		constraints: Constraints{minVersion: caps.Constraints.GetMinVersion()},
>>>>>>> 16246943
	}
	if caps.Capacities == nil || len(caps.Capacities) == 0 {
		// build capacities map if not present (struct received from previous versions)
		for arrIdx := 0; arrIdx < len(caps.Bitstring); arrIdx++ {
			for capIdx := 0; capIdx < 64; capIdx++ {
				capInt := arrIdx*64 + capIdx
				if caps.Bitstring[arrIdx]&uint64(1<<capIdx) > 0 {
					coreCaps.capacities[Capability(capInt)] = 1
				}
			}
		}
	} else {
		for capabilityInt, capacity := range caps.Capacities {
			coreCaps.capacities[Capability(capabilityInt)] = int(capacity)
		}
	}

	for capabilityInt, constraints := range caps.Constraints {
		models := make(map[string]*ModelConstraint)
		for modelID, modelConstraint := range constraints.Models {
			models[modelID] = &ModelConstraint{Warm: modelConstraint.Warm}
		}

		coreCaps.constraints[Capability(capabilityInt)] = &Constraints{
			Models: models,
		}
	}

	return coreCaps
}

func NewCapabilities(caps []Capability, m []Capability) *Capabilities {
	c := &Capabilities{capacities: make(map[Capability]int), version: LivepeerVersion}
	if len(caps) > 0 {
		c.bitstring = NewCapabilityString(caps)
		// initialize capacities to 1 by default, mandatory capabilities doesn't have capacities
		for _, capability := range caps {
			c.capacities[capability] = 1
		}
	}
	if len(m) > 0 {
		c.mandatories = NewCapabilityString(m)
	}
	return c
}

func NewCapabilitiesWithConstraints(caps []Capability, m []Capability, constraints CapabilityConstraints) *Capabilities {
	c := NewCapabilities(caps, m)
	c.constraints = constraints
	return c
}

func (cap *Capabilities) AddCapacity(newCaps *Capabilities) {
	cap.mutex.Lock()
	defer cap.mutex.Unlock()
	for capability, capacity := range newCaps.capacities {
		curCapacity, e := cap.capacities[capability]
		if !e {
			cap.capacities[capability] = 0
		}
		cap.capacities[capability] = curCapacity + capacity
		arrIdx := int(capability) / 64
		bitIdx := int(capability) % 64
		if arrIdx >= len(cap.bitstring) {
			cap.bitstring = append(cap.bitstring, 0)
		}
		cap.bitstring[arrIdx] |= uint64(1 << bitIdx)
	}
}

func (cap *Capabilities) RemoveCapacity(goneCaps *Capabilities) {
	cap.mutex.Lock()
	defer cap.mutex.Unlock()
	for capability, capacity := range goneCaps.capacities {
		curCapacity, e := cap.capacities[capability]
		if !e {
			continue
		}
		newCapacity := curCapacity - capacity
		if newCapacity <= 0 {
			delete(cap.capacities, capability)
			cap.bitstring.removeCapability(capability)
		} else {
			cap.capacities[capability] = newCapacity
		}
	}
}

func (capStr *CapabilityString) removeCapability(capability Capability) {
	arrIdx := int(capability) / 64 // floors automatically
	bitIdx := int(capability) % 64
	if arrIdx >= len(*capStr) {
		// don't have this capability byte
		return
	}
	(*capStr)[arrIdx] &= ^uint64(1 << bitIdx)
}

func (capStr *CapabilityString) addCapability(capability Capability) {
	int_index := int(capability) / 64 // floors automatically
	bit_index := int(capability) % 64
	// grow capStr until it's of length int_index
	for len(*capStr) <= int_index {
		*capStr = append(*capStr, 0)
	}
	(*capStr)[int_index] |= uint64(1 << bit_index)
}

func CapabilityToName(capability Capability) (string, error) {
	capName, found := CapabilityNameLookup[capability]
	if !found {
		return "", capUnknown
	}
	return capName, nil
}

func InArray(capability Capability, caps []Capability) bool {
	for _, c := range caps {
		if capability == c {
			return true
		}
	}
	return false
}

func inputCodecToCapability(codec ffmpeg.VideoCodec) (Capability, error) {
	switch codec {
	case ffmpeg.H264:
		return Capability_H264, nil
	case ffmpeg.H265:
		return Capability_HEVC_Decode, nil
	case ffmpeg.VP8:
		return Capability_VP8_Decode, nil
	case ffmpeg.VP9:
		return Capability_VP9_Decode, nil
	}
	return Capability_Invalid, capCodecConv
}

func outputCodecToCapability(codec ffmpeg.VideoCodec) (Capability, error) {
	switch codec {
	case ffmpeg.H264:
		return Capability_H264, nil
	case ffmpeg.H265:
		return Capability_HEVC_Encode, nil
	case ffmpeg.VP8:
		return Capability_VP8_Encode, nil
	case ffmpeg.VP9:
		return Capability_VP9_Encode, nil
	}
	return Capability_Invalid, capCodecConv
}

func formatToCapability(format ffmpeg.Format) (Capability, error) {
	switch format {
	case ffmpeg.FormatNone:
		return Capability_MPEGTS, nil
	case ffmpeg.FormatMPEGTS:
		return Capability_MPEGTS, nil
	case ffmpeg.FormatMP4:
		return Capability_MP4, nil
	}
	return Capability_Invalid, capFormatConv
}

func storageToCapability(os drivers.OSSession) (Capability, error) {
	if os == nil || os.GetInfo() == nil {
		return Capability_Unused, nil // unused
	}
	switch os.GetInfo().StorageType {
	case drivers.OSInfo_S3:
		return Capability_StorageS3, nil
	case drivers.OSInfo_GOOGLE:
		return Capability_StorageGCS, nil
	case drivers.OSInfo_DIRECT:
		return Capability_StorageDirect, nil
	}
	return Capability_Invalid, capStorageConv
}

func profileToCapability(profile ffmpeg.Profile) (Capability, error) {
	switch profile {
	case ffmpeg.ProfileNone:
		return Capability_Unused, nil
	case ffmpeg.ProfileH264Baseline:
		return Capability_ProfileH264Baseline, nil
	case ffmpeg.ProfileH264Main:
		return Capability_ProfileH264Main, nil
	case ffmpeg.ProfileH264High:
		return Capability_ProfileH264High, nil
	case ffmpeg.ProfileH264ConstrainedHigh:
		return Capability_ProfileH264ConstrainedHigh, nil
	}
	return Capability_Invalid, capProfileConv
}

// Fixed forever - don't change this list unless removing interoperability
// with nodes that don't support capability discovery
// (in which case, just remove everything)
var legacyCapabilities = []Capability{
	Capability_H264,
	Capability_MPEGTS,
	Capability_MP4,
	Capability_FractionalFramerates,
	Capability_StorageDirect,
	Capability_StorageS3,
	Capability_StorageGCS,
	Capability_ProfileH264Baseline,
	Capability_ProfileH264Main,
	Capability_ProfileH264High,
	Capability_ProfileH264ConstrainedHigh,
	Capability_GOP,
}
var legacyCapabilityString = NewCapabilityString(legacyCapabilities)

func (bcast *Capabilities) LegacyOnly() bool {
	if bcast == nil {
		// Weird golang behavior: interface value can evaluate to non-nil
		// even if the underlying concrete type is nil.
		// cf. common.CapabilityComparator
		return false
	}
	return bcast.bitstring.CompatibleWith(legacyCapabilityString)
}

func (bcast *Capabilities) SetMinVersionConstraint(minVersionConstraint string) {
	if bcast != nil {
		bcast.constraints.minVersion = minVersionConstraint
	}
}

func (bcast *Capabilities) MinVersionConstraint() string {
	if bcast != nil {
		return bcast.constraints.minVersion
	}
	return ""
}<|MERGE_RESOLUTION|>--- conflicted
+++ resolved
@@ -21,26 +21,21 @@
 type Capability int
 type CapabilityString []uint64
 type Constraints struct {
-<<<<<<< HEAD
+	minVersion string
+}
+type PerCapabilityConstraints struct {
 	// Models contains a *ModelConstraint for each supported model ID
 	Models ModelConstraints
 }
-type CapabilityConstraints map[Capability]*Constraints
+type CapabilityConstraints map[Capability]*PerCapabilityConstraints
 type Capabilities struct {
-	bitstring   CapabilityString
-	mandatories CapabilityString
-	constraints CapabilityConstraints
-=======
-	minVersion string
-}
-type Capabilities struct {
-	bitstring   CapabilityString
-	mandatories CapabilityString
-	version     string
-	constraints Constraints
->>>>>>> 16246943
-	capacities  map[Capability]int
-	mutex       sync.Mutex
+	bitstring             CapabilityString
+	mandatories           CapabilityString
+	version               string
+	constraints           Constraints
+	capabilityConstraints CapabilityConstraints
+	capacities            map[Capability]int
+	mutex                 sync.Mutex
 }
 type CapabilityTest struct {
 	inVideoData []byte
@@ -260,7 +255,7 @@
 	return true
 }
 
-func (c1 *Constraints) CompatibleWith(c2 *Constraints) bool {
+func (c1 *PerCapabilityConstraints) CompatibleWith(c2 *PerCapabilityConstraints) bool {
 	return c1.Models.CompatibleWith(c2.Models)
 }
 
@@ -441,8 +436,8 @@
 		return false
 	}
 
-	orchConstraints := CapabilitiesFromNetCapabilities(orch).constraints
-	if !bcast.constraints.CompatibleWith(orchConstraints) {
+	orchConstraints := CapabilitiesFromNetCapabilities(orch).capabilityConstraints
+	if !bcast.capabilityConstraints.CompatibleWith(orchConstraints) {
 		return false
 	}
 
@@ -455,23 +450,19 @@
 	}
 	c.mutex.Lock()
 	defer c.mutex.Unlock()
-<<<<<<< HEAD
-	netCaps := &net.Capabilities{Bitstring: c.bitstring, Mandatories: c.mandatories, Capacities: make(map[uint32]uint32), Constraints: make(map[uint32]*net.Capabilities_Constraints)}
-=======
-	netCaps := &net.Capabilities{Bitstring: c.bitstring, Mandatories: c.mandatories, Version: c.version, Capacities: make(map[uint32]uint32), Constraints: &net.Capabilities_Constraints{MinVersion: c.constraints.minVersion}}
->>>>>>> 16246943
+	netCaps := &net.Capabilities{Bitstring: c.bitstring, Mandatories: c.mandatories, Version: c.version, Capacities: make(map[uint32]uint32), Constraints: &net.Capabilities_Constraints{MinVersion: c.constraints.minVersion}, CapabilityConstraints: make(map[uint32]*net.Capabilities_CapabilityConstraints)}
 	for capability, capacity := range c.capacities {
 		netCaps.Capacities[uint32(capability)] = uint32(capacity)
 	}
-	for capability, constraints := range c.constraints {
-		models := make(map[string]*net.Capabilities_Constraints_ModelConstraint)
+	for capability, constraints := range c.capabilityConstraints {
+		models := make(map[string]*net.Capabilities_CapabilityConstraints_ModelConstraint)
 		for modelID, modelConstraint := range constraints.Models {
-			models[modelID] = &net.Capabilities_Constraints_ModelConstraint{
+			models[modelID] = &net.Capabilities_CapabilityConstraints_ModelConstraint{
 				Warm: modelConstraint.Warm,
 			}
 		}
 
-		netCaps.Constraints[uint32(capability)] = &net.Capabilities_Constraints{
+		netCaps.CapabilityConstraints[uint32(capability)] = &net.Capabilities_CapabilityConstraints{
 			Models: models,
 		}
 	}
@@ -483,15 +474,12 @@
 		return nil
 	}
 	coreCaps := &Capabilities{
-		bitstring:   caps.Bitstring,
-		mandatories: caps.Mandatories,
-		capacities:  make(map[Capability]int),
-<<<<<<< HEAD
-		constraints: make(map[Capability]*Constraints),
-=======
-		version:     caps.Version,
-		constraints: Constraints{minVersion: caps.Constraints.GetMinVersion()},
->>>>>>> 16246943
+		bitstring:             caps.Bitstring,
+		mandatories:           caps.Mandatories,
+		capacities:            make(map[Capability]int),
+		version:               caps.Version,
+		constraints:           Constraints{minVersion: caps.Constraints.GetMinVersion()},
+		capabilityConstraints: make(map[Capability]*PerCapabilityConstraints),
 	}
 	if caps.Capacities == nil || len(caps.Capacities) == 0 {
 		// build capacities map if not present (struct received from previous versions)
@@ -509,13 +497,13 @@
 		}
 	}
 
-	for capabilityInt, constraints := range caps.Constraints {
+	for capabilityInt, constraints := range caps.CapabilityConstraints {
 		models := make(map[string]*ModelConstraint)
 		for modelID, modelConstraint := range constraints.Models {
 			models[modelID] = &ModelConstraint{Warm: modelConstraint.Warm}
 		}
 
-		coreCaps.constraints[Capability(capabilityInt)] = &Constraints{
+		coreCaps.capabilityConstraints[Capability(capabilityInt)] = &PerCapabilityConstraints{
 			Models: models,
 		}
 	}
@@ -538,9 +526,10 @@
 	return c
 }
 
-func NewCapabilitiesWithConstraints(caps []Capability, m []Capability, constraints CapabilityConstraints) *Capabilities {
+func NewCapabilitiesWithConstraints(caps []Capability, m []Capability, constraints Constraints, capabilityConstraints CapabilityConstraints) *Capabilities {
 	c := NewCapabilities(caps, m)
 	c.constraints = constraints
+	c.capabilityConstraints = capabilityConstraints
 	return c
 }
 
