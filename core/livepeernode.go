/*
Core contains the main functionality of the Livepeer node.

The logical orgnization of the `core` module is as follows:

livepeernode.go: Main struct definition and code that is common to all node types.
broadcaster.go: Code that is called only when the node is in broadcaster mode.
orchestrator.go: Code that is called only when the node is in orchestrator mode.
*/
package core

import (
	"errors"
	"math/big"
	"math/rand"
	"net/url"
	"strings"
	"sync"
	"time"

	"github.com/golang/glog"
	"github.com/livepeer/go-livepeer/pm"

	"github.com/livepeer/go-livepeer/common"
	"github.com/livepeer/go-livepeer/eth"
	lpmon "github.com/livepeer/go-livepeer/monitor"
)

var ErrTranscoderAvail = errors.New("ErrTranscoderUnavailable")
var ErrTranscode = errors.New("ErrTranscode")

// LivepeerVersion node version
// content of this constant will be set at build time,
// using -ldflags, combining content of `VERSION` file and
// output of the `git describe` command.
var LivepeerVersion = "undefined"

var MaxSessions = 10

type NodeType int

const (
	DefaultNode NodeType = iota
	BroadcasterNode
	OrchestratorNode
	TranscoderNode
	RedeemerNode
)

var nodeTypeStrs = map[NodeType]string{
	DefaultNode:      "default",
	BroadcasterNode:  "broadcaster",
	OrchestratorNode: "orchestrator",
	TranscoderNode:   "transcoder",
	RedeemerNode:     "redeemer",
}

func (t NodeType) String() string {
	str, ok := nodeTypeStrs[t]
	if !ok {
		return "unknown"
	}
	return str
}

type CapabilityPriceMenu struct {
	modelPrices map[string]*big.Rat
}

func NewCapabilityPriceMenu() CapabilityPriceMenu {
	return CapabilityPriceMenu{
		modelPrices: make(map[string]*big.Rat),
	}
}

func (m CapabilityPriceMenu) SetPriceForModelID(modelID string, price *big.Rat) {
	m.modelPrices[modelID] = price
}

func (m CapabilityPriceMenu) PriceForModelID(modelID string) *big.Rat {
	return m.modelPrices[modelID]
}

type CapabilityPrices map[Capability]CapabilityPriceMenu

func NewCapabilityPrices() CapabilityPrices {
	return make(map[Capability]CapabilityPriceMenu)
}

func (cp CapabilityPrices) SetPriceForModelID(cap Capability, modelID string, price *big.Rat) {
	menu, ok := cp[cap]
	if !ok {
		menu = NewCapabilityPriceMenu()
		cp[cap] = menu
	}

	menu.SetPriceForModelID(modelID, price)
}

func (cp CapabilityPrices) PriceForModelID(cap Capability, modelID string) *big.Rat {
	menu, ok := cp[cap]
	if !ok {
		return nil
	}

	return menu.PriceForModelID(modelID)
}

// LivepeerNode handles videos going in and coming out of the Livepeer network.
type LivepeerNode struct {

	// Common fields
	Eth      eth.LivepeerEthClient
	WorkDir  string
	NodeType NodeType
	Database *common.DB

	// AI worker public fields
	AIWorker AI

	// Transcoder public fields
	SegmentChans       map[ManifestID]SegmentChan
	Recipient          pm.Recipient
	SelectionAlgorithm common.SelectionAlgorithm
	OrchestratorPool   common.OrchestratorPool
	OrchPerfScore      *common.PerfScore
	OrchSecret         string
	Transcoder         Transcoder
	TranscoderManager  *RemoteTranscoderManager
	Balances           *AddressBalances
	Capabilities       *Capabilities
	AutoAdjustPrice    bool
	AutoSessionLimit   bool
	// Broadcaster public fields
	Sender pm.Sender

	// Thread safety for config fields
	mu             sync.RWMutex
	StorageConfigs map[string]*transcodeConfig
	storageMutex   *sync.RWMutex
	// Transcoder private fields
<<<<<<< HEAD
	priceInfo        map[string]*big.Rat
	priceInfoForCaps map[string]CapabilityPrices
	serviceURI       url.URL
	segmentMutex     *sync.RWMutex
=======
	priceInfo    map[string]*AutoConvertedPrice
	serviceURI   url.URL
	segmentMutex *sync.RWMutex
>>>>>>> 16246943
}

// NewLivepeerNode creates a new Livepeer Node. Eth can be nil.
func NewLivepeerNode(e eth.LivepeerEthClient, wd string, dbh *common.DB) (*LivepeerNode, error) {
	rand.Seed(time.Now().UnixNano())
	return &LivepeerNode{
<<<<<<< HEAD
		Eth:              e,
		WorkDir:          wd,
		Database:         dbh,
		AutoAdjustPrice:  true,
		SegmentChans:     make(map[ManifestID]SegmentChan),
		segmentMutex:     &sync.RWMutex{},
		Capabilities:     &Capabilities{capacities: map[Capability]int{}},
		priceInfo:        make(map[string]*big.Rat),
		priceInfoForCaps: make(map[string]CapabilityPrices),
		StorageConfigs:   make(map[string]*transcodeConfig),
		storageMutex:     &sync.RWMutex{},
=======
		Eth:             e,
		WorkDir:         wd,
		Database:        dbh,
		AutoAdjustPrice: true,
		SegmentChans:    make(map[ManifestID]SegmentChan),
		segmentMutex:    &sync.RWMutex{},
		Capabilities:    &Capabilities{capacities: map[Capability]int{}, version: LivepeerVersion},
		priceInfo:       make(map[string]*AutoConvertedPrice),
		StorageConfigs:  make(map[string]*transcodeConfig),
		storageMutex:    &sync.RWMutex{},
>>>>>>> 16246943
	}, nil
}

func (n *LivepeerNode) GetServiceURI() *url.URL {
	n.mu.RLock()
	defer n.mu.RUnlock()
	return &n.serviceURI
}

func (n *LivepeerNode) SetServiceURI(newUrl *url.URL) {
	n.mu.Lock()
	defer n.mu.Unlock()
	n.serviceURI = *newUrl
}

// SetBasePrice sets the base price for an orchestrator on the node
func (n *LivepeerNode) SetBasePrice(b_eth_addr string, price *AutoConvertedPrice) {
	addr := strings.ToLower(b_eth_addr)
	n.mu.Lock()
	defer n.mu.Unlock()

	prevPrice := n.priceInfo[addr]
	n.priceInfo[addr] = price
	if prevPrice != nil {
		prevPrice.Stop()
	}
}

// GetBasePrice gets the base price for an orchestrator
func (n *LivepeerNode) GetBasePrice(b_eth_addr string) *big.Rat {
	addr := strings.ToLower(b_eth_addr)
	n.mu.RLock()
	defer n.mu.RUnlock()

	price := n.priceInfo[addr]
	if price == nil {
		return nil
	}
	return price.Value()
}

func (n *LivepeerNode) GetBasePrices() map[string]*big.Rat {
	n.mu.RLock()
	defer n.mu.RUnlock()

	prices := make(map[string]*big.Rat)
	for addr, price := range n.priceInfo {
		prices[addr] = price.Value()
	}
	return prices
}

func (n *LivepeerNode) SetBasePriceForCap(b_eth_addr string, cap Capability, modelID string, price *big.Rat) {
	addr := strings.ToLower(b_eth_addr)
	n.mu.Lock()
	defer n.mu.Unlock()

	prices, ok := n.priceInfoForCaps[addr]
	if !ok {
		prices = NewCapabilityPrices()
		n.priceInfoForCaps[addr] = prices
	}

	prices.SetPriceForModelID(cap, modelID, price)
}

func (n *LivepeerNode) GetBasePriceForCap(b_eth_addr string, cap Capability, modelID string) *big.Rat {
	addr := strings.ToLower(b_eth_addr)
	n.mu.RLock()
	defer n.mu.RUnlock()

	prices, ok := n.priceInfoForCaps[addr]
	if !ok {
		return nil
	}

	return prices.PriceForModelID(cap, modelID)
}

// SetMaxFaceValue sets the faceValue upper limit for tickets received
func (n *LivepeerNode) SetMaxFaceValue(maxfacevalue *big.Int) {
	n.mu.Lock()
	defer n.mu.Unlock()

	n.Recipient.SetMaxFaceValue(maxfacevalue)
}

func (n *LivepeerNode) SetMaxSessions(s int) {
	n.mu.Lock()
	defer n.mu.Unlock()
	MaxSessions = s

	//update metrics reporting
	if lpmon.Enabled {
		lpmon.MaxSessions(MaxSessions)
	}

	glog.Infof("Updated session limit to %d", MaxSessions)
}

func (n *LivepeerNode) GetCurrentCapacity() int {
	n.TranscoderManager.RTmutex.Lock()
	defer n.TranscoderManager.RTmutex.Unlock()
	_, totalCapacity, _ := n.TranscoderManager.totalLoadAndCapacity()
	return totalCapacity
}<|MERGE_RESOLUTION|>--- conflicted
+++ resolved
@@ -139,46 +139,27 @@
 	StorageConfigs map[string]*transcodeConfig
 	storageMutex   *sync.RWMutex
 	// Transcoder private fields
-<<<<<<< HEAD
-	priceInfo        map[string]*big.Rat
+	priceInfo        map[string]*AutoConvertedPrice
 	priceInfoForCaps map[string]CapabilityPrices
 	serviceURI       url.URL
 	segmentMutex     *sync.RWMutex
-=======
-	priceInfo    map[string]*AutoConvertedPrice
-	serviceURI   url.URL
-	segmentMutex *sync.RWMutex
->>>>>>> 16246943
 }
 
 // NewLivepeerNode creates a new Livepeer Node. Eth can be nil.
 func NewLivepeerNode(e eth.LivepeerEthClient, wd string, dbh *common.DB) (*LivepeerNode, error) {
 	rand.Seed(time.Now().UnixNano())
 	return &LivepeerNode{
-<<<<<<< HEAD
 		Eth:              e,
 		WorkDir:          wd,
 		Database:         dbh,
 		AutoAdjustPrice:  true,
 		SegmentChans:     make(map[ManifestID]SegmentChan),
 		segmentMutex:     &sync.RWMutex{},
-		Capabilities:     &Capabilities{capacities: map[Capability]int{}},
-		priceInfo:        make(map[string]*big.Rat),
+		Capabilities:     &Capabilities{capacities: map[Capability]int{}, version: LivepeerVersion},
+		priceInfo:        make(map[string]*AutoConvertedPrice),
 		priceInfoForCaps: make(map[string]CapabilityPrices),
 		StorageConfigs:   make(map[string]*transcodeConfig),
 		storageMutex:     &sync.RWMutex{},
-=======
-		Eth:             e,
-		WorkDir:         wd,
-		Database:        dbh,
-		AutoAdjustPrice: true,
-		SegmentChans:    make(map[ManifestID]SegmentChan),
-		segmentMutex:    &sync.RWMutex{},
-		Capabilities:    &Capabilities{capacities: map[Capability]int{}, version: LivepeerVersion},
-		priceInfo:       make(map[string]*AutoConvertedPrice),
-		StorageConfigs:  make(map[string]*transcodeConfig),
-		storageMutex:    &sync.RWMutex{},
->>>>>>> 16246943
 	}, nil
 }
 
